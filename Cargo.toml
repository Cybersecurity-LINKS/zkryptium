[package]
name = "zkryptium"
version = "0.4.0"
edition = "2021"
license = "Apache-2.0"
authors = ["LINKS Foundation"]
description = "Rust crypto library for zero-knowledge proofs"
repository = "https://github.com/Cybersecurity-LINKS/zkryptium"
rust-version = "1.65"
keywords = [ "crypto", "signatures", "zero-knowledge", "bbs", "blind-signature" ]
categories = [ "cryptography", "authentication" ]

# See more keys and their definitions at https://doc.rust-lang.org/cargo/reference/manifest.html

[dependencies]
rand = {version = "0.8.5"}
zeroize = { version = "1.8.1" }
serde = { version = "1.0.25", default-features = false, features = ["derive", "serde_derive"] }
serde_json = "1.0.59"
hex = "0.4.3"
thiserror = "1.0.30"

# cl03
rug = { version = "1.27.0", features = ["serde"], optional = true }
rand_chacha = { version = "0.9.0", optional = true }


sha3 = "0.10.8"
sha2 = "0.10.6"
hkdf = "0.12.3"
digest = "0.10.6"

# bbsplus
bls12_381_plus = { version = "0.8.13", optional = true }
ff = "0.13.0"
group = "0.10"
elliptic-curve = "0.13.4"


log = "0.4.0"
env_logger = "0.10.0"
dotenvy = "0.15.7"



[lib]
name = "zkryptium"
path = "src/lib.rs"

[features]
<<<<<<< HEAD
default = ["bbsplus"]
cl03 = ["dep:rug", "dep:rand_chacha"]
=======
default = ["bbsplus", "bbsplus_blind"]
cl03 = ["dep:rug"]
>>>>>>> 8e493391
bbsplus = ["dep:bls12_381_plus"]
bbsplus_blind = ["bbsplus"]


[[example]]
name = "bbsplus_blind"
path = "examples/bbsplus_blind.rs"
required-features = ["bbsplus", "bbsplus_blind"]

[[example]]
name = "bbsplus"
path = "examples/bbsplus.rs"
required-features = ["bbsplus"]

[[example]]
name = "cl03"
path = "examples/cl03.rs"
required-features = ["cl03"]<|MERGE_RESOLUTION|>--- conflicted
+++ resolved
@@ -48,13 +48,8 @@
 path = "src/lib.rs"
 
 [features]
-<<<<<<< HEAD
-default = ["bbsplus"]
+default = ["bbsplus", "bbsplus_blind"]
 cl03 = ["dep:rug", "dep:rand_chacha"]
-=======
-default = ["bbsplus", "bbsplus_blind"]
-cl03 = ["dep:rug"]
->>>>>>> 8e493391
 bbsplus = ["dep:bls12_381_plus"]
 bbsplus_blind = ["bbsplus"]
 
