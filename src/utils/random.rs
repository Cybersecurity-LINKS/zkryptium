// Copyright 2025 Fondazione LINKS

// Licensed under the Apache License, Version 2.0 (the "License");
// you may not use this file except in compliance with the License.
// You may obtain a copy of the License at

//     http://www.apache.org/licenses/LICENSE-2.0

// Unless required by applicable law or agreed to in writing, software
// distributed under the License is distributed on an "AS IS" BASIS,
// WITHOUT WARRANTIES OR CONDITIONS OF ANY KIND, either express or implied.
// See the License for the specific language governing permissions and
// limitations under the License.

use rand::Rng;
use rug::rand::{RandGen, RandState};
use rug::{Complete, Integer};
use std::cmp::Ordering;
use rand_chacha::{ChaCha20Rng};
use rand_chacha::rand_core::{RngCore, SeedableRng};

struct CryptographicallySecurePRNG(ChaCha20Rng);

impl RandGen for CryptographicallySecurePRNG {
    fn gen(&mut self) -> u32 {
        self.0.next_u32()
    }
}

struct Seed;
impl RandGen for Seed {
    fn gen(&mut self) -> u32 {
        let mut rng= rand::thread_rng();
        rng.gen::<u32>()
    }
}

pub fn random_bits(n: u32) -> Integer {
<<<<<<< HEAD
    let mut rng = rand::thread_rng();
    let seed = rng.gen();
    let mut binding = CryptographicallySecurePRNG(ChaCha20Rng::from_seed(seed));
    let mut rand = RandState::new_custom(&mut binding);
=======
    let mut seed = Seed;
    let mut rand = RandState::new_custom(&mut seed);
>>>>>>> 8e493391
    let mut i = Integer::from(Integer::random_bits(n, &mut rand));
    i.set_bit(n - 1, true);
    i
}

pub fn random_number(n: Integer) -> Integer {
<<<<<<< HEAD
    let mut rng = rand::thread_rng();
    let seed = rng.gen();
    let mut binding = CryptographicallySecurePRNG(ChaCha20Rng::from_seed(seed));
    let mut rand = RandState::new_custom(&mut binding);
=======
    let mut seed = Seed;
    let mut rand = RandState::new_custom(&mut seed);
>>>>>>> 8e493391
    let number = n.random_below(&mut rand);
    number
}

pub fn random_prime(n: u32) -> Integer {
    let r = random_bits(n);
    let prime = r.next_prime();
    prime
}

pub fn random_qr(n: &Integer) -> Integer {
    let mut r = random_number(n.clone());
    let mut qr = r.secure_pow_mod(&Integer::from(2), n);
    while !(qr.cmp(&Integer::from(1)) == Ordering::Greater
        && qr.clone().gcd(&n).cmp(&Integer::from(1)) == Ordering::Equal)
    {
        r = random_number(n.clone());
        qr = r.secure_pow_mod(&Integer::from(2), n);
    }
    qr
}

pub fn rand_int(a: Integer, b: Integer) -> Integer {
<<<<<<< HEAD
    let mut rng = rand::thread_rng();
    let seed = rng.gen();
    let mut binding = CryptographicallySecurePRNG(ChaCha20Rng::from_seed(seed));
    let mut rand = RandState::new_custom(&mut binding);
=======
    let mut seed = Seed;
    let mut rand = RandState::new_custom(&mut seed);
>>>>>>> 8e493391
    let range = (&b - &a).complete() + Integer::from(1);
    // NOTE: return a random integer in the range [a, b], including both end points.
    return a + range.random_below(&mut rand);
}<|MERGE_RESOLUTION|>--- conflicted
+++ resolved
@@ -27,39 +27,25 @@
     }
 }
 
-struct Seed;
-impl RandGen for Seed {
-    fn gen(&mut self) -> u32 {
-        let mut rng= rand::thread_rng();
-        rng.gen::<u32>()
-    }
-}
+pub fn random_bits(n: u32) -> Integer {
 
-pub fn random_bits(n: u32) -> Integer {
-<<<<<<< HEAD
     let mut rng = rand::thread_rng();
     let seed = rng.gen();
     let mut binding = CryptographicallySecurePRNG(ChaCha20Rng::from_seed(seed));
     let mut rand = RandState::new_custom(&mut binding);
-=======
-    let mut seed = Seed;
-    let mut rand = RandState::new_custom(&mut seed);
->>>>>>> 8e493391
+
     let mut i = Integer::from(Integer::random_bits(n, &mut rand));
     i.set_bit(n - 1, true);
     i
 }
 
 pub fn random_number(n: Integer) -> Integer {
-<<<<<<< HEAD
+
     let mut rng = rand::thread_rng();
     let seed = rng.gen();
     let mut binding = CryptographicallySecurePRNG(ChaCha20Rng::from_seed(seed));
     let mut rand = RandState::new_custom(&mut binding);
-=======
-    let mut seed = Seed;
-    let mut rand = RandState::new_custom(&mut seed);
->>>>>>> 8e493391
+
     let number = n.random_below(&mut rand);
     number
 }
@@ -83,15 +69,12 @@
 }
 
 pub fn rand_int(a: Integer, b: Integer) -> Integer {
-<<<<<<< HEAD
+
     let mut rng = rand::thread_rng();
     let seed = rng.gen();
     let mut binding = CryptographicallySecurePRNG(ChaCha20Rng::from_seed(seed));
     let mut rand = RandState::new_custom(&mut binding);
-=======
-    let mut seed = Seed;
-    let mut rand = RandState::new_custom(&mut seed);
->>>>>>> 8e493391
+
     let range = (&b - &a).complete() + Integer::from(1);
     // NOTE: return a random integer in the range [a, b], including both end points.
     return a + range.random_below(&mut rand);
