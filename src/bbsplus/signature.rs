// Copyright 2023 Fondazione LINKS

// Licensed under the Apache License, Version 2.0 (the "License");
// you may not use this file except in compliance with the License.
// You may obtain a copy of the License at

//     http://www.apache.org/licenses/LICENSE-2.0

// Unless required by applicable law or agreed to in writing, software
// distributed under the License is distributed on an "AS IS" BASIS,
// WITHOUT WARRANTIES OR CONDITIONS OF ANY KIND, either express or implied.
// See the License for the specific language governing permissions and
// limitations under the License.

use super::keys::{BBSplusPublicKey, BBSplusSecretKey};
use crate::{
    bbsplus::{ciphersuites::BbsCiphersuite, generators::Generators},
    errors::Error,
    schemes::{algorithms::BBSplus, generics::Signature},
    utils::{
        message::bbsplus_message::BBSplusMessage,
        util::bbsplus_utils::{
            calculate_domain, hash_to_scalar, parse_g1_projective, serialize, ScalarExt,
        },
    },
};
use bls12_381_plus::{multi_miller_loop, G1Projective, G2Prepared, G2Projective, Gt, Scalar};
use elliptic_curve::{group::Curve, hash2curve::ExpandMsg};
use serde::{Deserialize, Serialize};

#[derive(Clone, PartialEq, Eq, Debug, Serialize, Deserialize)]
pub struct BBSplusSignature {
    pub A: G1Projective,
    pub e: Scalar,
}

impl BBSplusSignature {
    pub const BYTES: usize = 80;

    pub fn to_bytes(&self) -> [u8; Self::BYTES] {
        let mut bytes = [0u8; Self::BYTES];
        bytes[0..G1Projective::COMPRESSED_BYTES]
            .copy_from_slice(&self.A.to_affine().to_compressed());
        let e = self.e.to_be_bytes();
        bytes[G1Projective::COMPRESSED_BYTES..Self::BYTES].copy_from_slice(&e);
        bytes
    }

    pub fn from_bytes(data: &[u8; Self::BYTES]) -> Result<Self, Error> {
        let A: G1Projective = parse_g1_projective(&data[0..G1Projective::COMPRESSED_BYTES])
            .map_err(|_| Error::InvalidSignature)?;
        let e = Scalar::from_bytes_be(&data[G1Projective::COMPRESSED_BYTES..Self::BYTES])
            .map_err(|_| Error::InvalidSignature)?;

        Ok(Self { A, e })
    }


    
}

impl<CS: BbsCiphersuite> Signature<BBSplus<CS>> {
    pub fn a(&self) -> G1Projective {
        match self {
            Self::BBSplus(inner) => inner.A,
            _ => panic!("Cannot happen!"),
        }
    }

    pub fn e(&self) -> Scalar {
        match self {
            Self::BBSplus(inner) => inner.e,
            _ => panic!("Cannot happen!"),
        }
    }

    /// https://datatracker.ietf.org/doc/html/draft-irtf-cfrg-bbs-signatures-05#name-signature-generation-sign
    /// # Description
    /// The `sign` API returns a BBS signature from a secret key (SK), over a header and a set of messages.
    ///
    /// # Inputs:
    /// * `messages` (OPTIONAL), a vector of octet strings representing the messages, it could be an empty vector.
    /// * `sk` (REQUIRED), a secret key
    /// * `pk` (REQUIRED), a public key
    /// * `header` (OPTIONAL), an octet string containing context and application specific information.
    ///
    /// # Output:
    /// * new [`Signature::BBSplus`] or [`Error`]
    pub fn sign(
        messages: Option<&[Vec<u8>]>,
        sk: &BBSplusSecretKey,
        pk: &BBSplusPublicKey,
        header: Option<&[u8]>,
    ) -> Result<Self, Error>
    where
        CS::Expander: for<'a> ExpandMsg<'a>,
    {
        let messages = messages.unwrap_or(&[]);
        let message_scalars = BBSplusMessage::messages_to_scalar::<CS>(messages, CS::API_ID)?;
        let generators = Generators::create::<CS>(messages.len() + 1, Some(CS::API_ID));
        let signature = core_sign::<CS>(
            sk,
            pk,
            generators,
            header,
            &message_scalars,
            Some(CS::API_ID),
        )?;

        Ok(Self::BBSplus(signature))
    }

    /// https://datatracker.ietf.org/doc/html/draft-irtf-cfrg-bbs-signatures-05#name-signature-verification-veri
    /// # Description
    /// The `verify` API validates a BBS signature, given a public key (PK), a header and a set of messages
    /// # Inputs:
    /// * `self`, the signature
    /// * `pk` (REQUIRED), a public key
    /// * `messages` (OPTIONAL), a vector of octet strings representing the messages, it could be an empty vector.
    /// * `header` (OPTIONAL), an octet string containing context and application specific information.
    ///
    /// # Output:
    /// * a result either [`Ok()`] or [`Error`]
    pub fn verify(
        &self,
        pk: &BBSplusPublicKey,
        messages: Option<&[Vec<u8>]>,
        header: Option<&[u8]>,
    ) -> Result<(), Error>
    where
        CS::Expander: for<'a> ExpandMsg<'a>,
    {
        let messages = messages.unwrap_or(&[]);
        let message_scalars = BBSplusMessage::messages_to_scalar::<CS>(messages, CS::API_ID)?;
        let generators = Generators::create::<CS>(messages.len() + 1, Some(CS::API_ID));
        let signature = self.bbsPlusSignature();

        core_verify::<CS>(
            pk,
            signature,
            &message_scalars,
            generators,
            header,
            Some(CS::API_ID),
        )
    }

    pub fn bbsPlusSignature(&self) -> &BBSplusSignature {
        match self {
            Self::BBSplus(inner) => inner,
            _ => panic!("Cannot happen!"),
        }
    }

    pub fn to_bytes(&self) -> [u8; BBSplusSignature::BYTES] {
        self.bbsPlusSignature().to_bytes()
    }

    pub fn from_bytes(data: &[u8; BBSplusSignature::BYTES]) -> Result<Self, Error> {
        Ok(Self::BBSplus(BBSplusSignature::from_bytes(data)?))
    }

    /// # Description
    /// Update signature with a new value of a signed message
    ///
    /// # Inputs:
    /// * `sk` (REQUIRED), Signer private key.
    /// * `old_message` (REQUIRED), message octet string old value.
    /// * `new_message` (REQUIRED), message octet string new value.
    /// * `update_index` (REQUIRED), index of the message to update.
    /// * `n` (REQUIRED), total number of signed messages.
    ///
    /// # Output:
    /// * new [`BBSplusSignature`] or [`Error`]
    pub fn update_signature(
        &self,
        sk: &BBSplusSecretKey,
        old_message: &[u8],
        new_message: &[u8],
        update_index: usize,
        n: usize,
    ) -> Result<Self, Error> {
        let generators = Generators::create::<CS>(n + 1, Some(CS::API_ID));

        if generators.values.len() <= update_index + 1 {
            return Err(Error::UpdateSignatureError(
                "len(generators) <= update_index".to_owned(),
            ));
        }

        let old_message_scalar =
            BBSplusMessage::map_message_to_scalar_as_hash::<CS>(old_message, CS::API_ID)?;
        let new_message_scalar =
            BBSplusMessage::map_message_to_scalar_as_hash::<CS>(new_message, CS::API_ID)?;

        let H_points = &generators.values[1..];
        let H_i = H_points.get(update_index).ok_or(Error::Unspecified)?;
        let sk_e = sk.0 + self.e();
        let mut B = self.a() * sk_e;
        B = B + (-H_i * old_message_scalar.value);
        B = B + (H_i * new_message_scalar.value);

        let sk_e_inv = Option::<Scalar>::from(sk_e.invert()).ok_or(Error::UpdateSignatureError(
            "Invert scalar failed".to_owned(),
        ))?;
        let A = B * sk_e_inv;

        if A == G1Projective::IDENTITY {
            return Err(Error::UpdateSignatureError("A == IDENTITY G1".to_owned()));
        }

        return Ok(Self::BBSplus(BBSplusSignature { A, e: self.e() }));
    }
}

/// https://datatracker.ietf.org/doc/html/draft-irtf-cfrg-bbs-signatures-05#name-coresign
/// # Description
/// This operation computes a deterministic signature from a secret key (SK), a set of generators (points of G1) and optionally a header and a vector of messages.
///
/// # Inputs:
/// * `sk` (REQUIRED), a secret key
/// * `pk` (REQUIRED), a public key
/// * `generators` (REQUIRED), vector of pseudo-random points in G1.
/// * `header` (OPTIONAL), an octet string containing context and application specific information.
/// * `messages` (REQUIRED), a vector of scalars (`BBSplusMessage`) representing the messages, it could be an empty vector.
/// * `api_id` (OPTIONAL), an octet string. If not supplied it defaults to theempty octet string ("").
///
/// # Output:
/// * new [`BBSplusSignature`] or [`Error`]
fn core_sign<CS>(
    sk: &BBSplusSecretKey,
    pk: &BBSplusPublicKey,
    generators: Generators,
    header: Option<&[u8]>,
    messages: &[BBSplusMessage],
    api_id: Option<&[u8]>,
) -> Result<BBSplusSignature, Error>
where
    CS: BbsCiphersuite,
    CS::Expander: for<'a> ExpandMsg<'a>,
{
    let L = messages.len();

    if generators.values.len() != L + 1 {
        return Err(Error::NotEnoughGenerators);
    }

    let Q1 = generators.values[0];
    let H_points = &generators.values[1..];

    let api_id = api_id.unwrap_or(b"");

    let signature_dst = [api_id, CS::H2S].concat();

    let domain = calculate_domain::<CS>(pk, Q1, H_points, header, Some(api_id))?;

    //serialize
    let mut input: Vec<Scalar> = Vec::new();
    input.push(sk.0);
    input.push(domain);
    messages.iter().for_each(|m| input.push(m.value)); //the to_byte_le() may be needed instead

    let e = hash_to_scalar::<CS>(&serialize(&input), &signature_dst)?;

    // B = P1 + Q_1 * domain + H_1 * msg_1 + ... + H_L * msg_L

    let mut B = generators.g1_base_point + Q1 * domain;

    for i in 0..L {
        B = B + H_points[i] * messages[i].value;
    }

    // A = B * (1 / (SK + e))
    let A = B * (sk.0 + e).invert().unwrap();

    if A == G1Projective::IDENTITY {
        return Err(Error::SignatureGenerationError(
            "A == Identity_G1".to_owned(),
        ));
    }

    Ok(BBSplusSignature { A, e: e })
}

/// https://datatracker.ietf.org/doc/html/draft-irtf-cfrg-bbs-signatures-05#name-coreverify
/// # Description
/// This operation checks that a signature is valid for a given set of generators, header and vector of messages, against a supplied public key (PK). The set of messages MUST be supplied in this operation in the same order they were supplied to `core_sign` when creating the signature.
///
/// # Inputs:
/// * `pk` (REQUIRED), a public key
/// * `signature` (REQUIRED), a `BBSplusSignature`
/// * `messages` (REQUIRED), a vector of scalars (`BBSplusMessage`) representing the messages, it could be an empty vector.
/// * `generators` (REQUIRED), vector of pseudo-random points in G1.
/// * `header` (OPTIONAL), an octet string containing context and application specific information.
/// * `api_id` (OPTIONAL), an octet string. If not supplied it defaults to theempty octet string ("").
///
/// # Output:
/// * a result either [`Ok()`] or [`Error`]
pub(super) fn core_verify<CS>(
    pk: &BBSplusPublicKey,
    signature: &BBSplusSignature,
    messages: &[BBSplusMessage],
    generators: Generators,
    header: Option<&[u8]>,
    api_id: Option<&[u8]>,
) -> Result<(), Error>
where
    CS: BbsCiphersuite,
    CS::Expander: for<'a> ExpandMsg<'a>,
{
    let L = messages.len();

    if generators.values.len() != L + 1 {
        return Err(Error::NotEnoughGenerators);
    }

    let Q1 = generators.values[0];
    let H_points: &[G1Projective] = &generators.values[1..];

    let domain = calculate_domain::<CS>(pk, Q1, H_points, header, api_id)?;

    let mut B = generators.g1_base_point + Q1 * domain;

    for i in 0..L {
        B = B + H_points[i] * messages[i].value;
    }

    let BP2 = G2Projective::GENERATOR;
    let A2 = pk.0 + BP2 * signature.e;

    let identity_GT = Gt::IDENTITY;

    let term1 = (&signature.A.to_affine(), &G2Prepared::from(A2.to_affine()));
    let term2 = (&B.to_affine(), &G2Prepared::from(-BP2.to_affine()));

    let pairing = multi_miller_loop(&[term1, term2]).final_exponentiation();

    if pairing == identity_GT {
        Ok(())
    } else {
        Err(Error::SignatureVerificationError)
    }
}

<<<<<<< HEAD
#[cfg(test)]
mod tests {

    use crate::bbsplus::ciphersuites::BbsCiphersuite;
    use crate::keys::pair::KeyPair;
    use crate::schemes::algorithms::Scheme;
    use crate::schemes::algorithms::{BbsBls12381Sha256, BbsBls12381Shake256};
    use crate::{
        bbsplus::keys::{BBSplusPublicKey, BBSplusSecretKey},
        schemes::{algorithms::BBSplus, generics::Signature},
    };
    use elliptic_curve::hash2curve::ExpandMsg;
    use std::fs;

    //MSG SIGNATURE
    #[test]
    fn msg_signature_sha256_1() {
        msg_signature::<BbsBls12381Sha256>(
            "./fixture_data/bls12-381-sha-256/",
            "signature/signature001.json",
        );
    }
    #[test]
    fn msg_signature_sha256_2() {
        msg_signature::<BbsBls12381Sha256>(
            "./fixture_data/bls12-381-sha-256/",
            "signature/signature002.json",
        );
    }
    #[test]
    fn msg_signature_sha256_3() {
        msg_signature::<BbsBls12381Sha256>(
            "./fixture_data/bls12-381-sha-256/",
            "signature/signature003.json",
        );
    }
    #[test]
    fn msg_signature_sha256_4() {
        msg_signature::<BbsBls12381Sha256>(
            "./fixture_data/bls12-381-sha-256/",
            "signature/signature004.json",
        );
    }
    #[test]
    fn msg_signature_sha256_5() {
        msg_signature::<BbsBls12381Sha256>(
            "./fixture_data/bls12-381-sha-256/",
            "signature/signature005.json",
        );
    }
    #[test]
    fn msg_signature_sha256_6() {
        msg_signature::<BbsBls12381Sha256>(
            "./fixture_data/bls12-381-sha-256/",
            "signature/signature006.json",
        );
    }
    #[test]
    fn msg_signature_sha256_7() {
        msg_signature::<BbsBls12381Sha256>(
            "./fixture_data/bls12-381-sha-256/",
            "signature/signature007.json",
        );
    }
    #[test]
    fn msg_signature_sha256_8() {
        msg_signature::<BbsBls12381Sha256>(
            "./fixture_data/bls12-381-sha-256/",
            "signature/signature008.json",
        );
    }
    #[test]
    fn msg_signature_sha256_9() {
        msg_signature::<BbsBls12381Sha256>(
            "./fixture_data/bls12-381-sha-256/",
            "signature/signature009.json",
        );
=======
    pub fn update_signature(&self, sk: &BBSplusSecretKey, pk: &BBSplusPublicKey, n_signed_messages: usize, old_message: &BBSplusMessage, new_message: &BBSplusMessage, update_index: usize) -> Self 
    where
        CS::Expander: for<'a> ExpandMsg<'a>,
    {

        let generators  = Generators::create::<CS>(Some(pk), n_signed_messages+2);

        if generators.message_generators.len() <= update_index {
            panic!("len(generators) <= update_index");
        }
        let H_i = generators.message_generators.get(update_index).expect("index overflow");
        let SK_plus_e = sk.0 + self.e();
        let mut B = self.a() * SK_plus_e;
        B = B + (-H_i * old_message.value);
        B = B + (H_i * new_message.value);
        let A = B * SK_plus_e.invert().unwrap();

        if A == G1Projective::IDENTITY{
            panic!("A == IDENTITY G1");
        }

        return Self::BBSplus(BBSplusSignature { a: A, e: self.e(), s: self.s() })
    }


    pub fn bbsPlusSignature(&self) -> &BBSplusSignature{
        match self {
            Self::BBSplus(inner) => inner,
            _ => panic!("Cannot happen!")
        }
>>>>>>> 95b359ef
    }

    //MSG SIGNATURE - SHAKE256
    #[test]
    fn msg_signature_shake256_1() {
        msg_signature::<BbsBls12381Shake256>(
            "./fixture_data/bls12-381-shake-256/",
            "signature/signature001.json",
        );
    }
    #[test]
    fn msg_signature_shake256_2() {
        msg_signature::<BbsBls12381Shake256>(
            "./fixture_data/bls12-381-shake-256/",
            "signature/signature002.json",
        );
    }
    #[test]
    fn msg_signature_shake256_3() {
        msg_signature::<BbsBls12381Shake256>(
            "./fixture_data/bls12-381-shake-256/",
            "signature/signature003.json",
        );
    }
    #[test]
    fn msg_signature_shake256_4() {
        msg_signature::<BbsBls12381Shake256>(
            "./fixture_data/bls12-381-shake-256/",
            "signature/signature004.json",
        );
    }
    #[test]
    fn msg_signature_shake256_5() {
        msg_signature::<BbsBls12381Shake256>(
            "./fixture_data/bls12-381-shake-256/",
            "signature/signature005.json",
        );
    }
    #[test]
    fn msg_signature_shake256_6() {
        msg_signature::<BbsBls12381Shake256>(
            "./fixture_data/bls12-381-shake-256/",
            "signature/signature006.json",
        );
    }
    #[test]
    fn msg_signature_shake256_7() {
        msg_signature::<BbsBls12381Shake256>(
            "./fixture_data/bls12-381-shake-256/",
            "signature/signature007.json",
        );
    }
    #[test]
    fn msg_signature_shake256_8() {
        msg_signature::<BbsBls12381Shake256>(
            "./fixture_data/bls12-381-shake-256/",
            "signature/signature008.json",
        );
    }
    #[test]
    fn msg_signature_shake256_9() {
        msg_signature::<BbsBls12381Shake256>(
            "./fixture_data/bls12-381-shake-256/",
            "signature/signature009.json",
        );
    }

    //Update Signature - SHA256
    #[test]
    fn update_signature_sha256() {
        update_signature::<BbsBls12381Sha256>();
    }

    //Update Blinded Signature - SHAKE256
    #[test]
    fn update_signature_shake256() {
        update_signature::<BbsBls12381Shake256>();
    }

    fn msg_signature<S: Scheme>(pathname: &str, filename: &str)
    where
        S::Ciphersuite: BbsCiphersuite,
        <S::Ciphersuite as BbsCiphersuite>::Expander: for<'a> ExpandMsg<'a>,
    {
        let data = fs::read_to_string([pathname, filename].concat()).expect("Unable to read file");
        let res: serde_json::Value = serde_json::from_str(&data).expect("Unable to parse");
        eprintln!("{}", res["caseName"]);

        let header_hex = res["header"].as_str().unwrap();
        let msgs_hex: Vec<String> = res["messages"]
            .as_array()
            .unwrap()
            .iter()
            .map(|m| serde_json::from_value(m.clone()).unwrap())
            .collect();
        let SK_hex = res["signerKeyPair"]["secretKey"].as_str().unwrap();
        let PK_hex = res["signerKeyPair"]["publicKey"].as_str().unwrap();
        let SIGNATURE_expected = res["signature"].as_str().unwrap();
        let RESULT_expected = res["result"]["valid"].as_bool().unwrap();

        let header = hex::decode(header_hex).unwrap();
        let SK = BBSplusSecretKey::from_bytes(&hex::decode(SK_hex).unwrap()).unwrap();
        let PK = BBSplusPublicKey::from_bytes(&hex::decode(PK_hex).unwrap()).unwrap();

        let messages: Vec<Vec<u8>> = msgs_hex.iter().map(|m| hex::decode(m).unwrap()).collect();

        let signature =
            Signature::<BBSplus<S::Ciphersuite>>::sign(Some(&messages), &SK, &PK, Some(&header))
                .unwrap();

        let result0 = hex::encode(signature.to_bytes()) == SIGNATURE_expected;

        let result1 = result0 == RESULT_expected;
        if !result1 {
            eprintln!("  SIGN: {}", result1);
            eprintln!("  Expected: {}", SIGNATURE_expected);
            eprintln!("  Computed: {}", hex::encode(signature.to_bytes()));
            assert!(result1, "failed")
        }

        //Verify the signature

        let signature_expected = Signature::<BBSplus<S::Ciphersuite>>::from_bytes(
            &hex::decode(SIGNATURE_expected).unwrap().try_into().unwrap(),
        )
        .unwrap();
        let result2 = signature_expected
            .verify(&PK, Some(&messages), Some(&header))
            .is_ok();
        let result3 = result2 == RESULT_expected;

        if !result3 {
            eprintln!("  VERIFY: {}", result3);
            eprintln!("  Expected: {}", RESULT_expected);
            eprintln!("  Computed: {}", result2);
            assert!(result3, "failed");
        } else {
            eprintln!("  SIGN: {}", result1);
            eprintln!("  Expected: {}", SIGNATURE_expected);
            eprintln!("  Computed: {}", hex::encode(signature.to_bytes()));

            eprintln!("  VERIFY: {}", result3);
            eprintln!("  Expected: {}", RESULT_expected);
            eprintln!("  Computed: {}", result2);
            if RESULT_expected == false {
                eprintln!(
                    "{} ({})",
                    result3,
                    res["result"]["reason"].as_str().unwrap()
                );
            }
        }
    }

    fn update_signature<S: Scheme>()
    where
        S::Ciphersuite: BbsCiphersuite,
        <S::Ciphersuite as BbsCiphersuite>::Expander: for<'a> ExpandMsg<'a>,
    {
        const IKM: &str = "746869732d49532d6a7573742d616e2d546573742d494b4d2d746f2d67656e65726174652d246528724074232d6b6579";
        const KEY_INFO: &str = "746869732d49532d736f6d652d6b65792d6d657461646174612d746f2d62652d757365642d696e2d746573742d6b65792d67656e";
        const msgs: [&str; 3] = [
            "9872ad089e452c7b6e283dfac2a80d58e8d0ff71cc4d5e310a1debdda4a45f02",
            "87a8bd656d49ee07b8110e1d8fd4f1dcef6fb9bc368c492d9bc8c4f98a739ac6",
            "96012096adda3f13dd4adbe4eea481a4c4b5717932b73b00e31807d3c5894b90",
        ];
        const header_hex: &str = "11223344556677889900aabbccddeeff";
        let header = hex::decode(header_hex).unwrap();

        let keypair = KeyPair::<BBSplus<S::Ciphersuite>>::generate(
            &hex::decode(&IKM).unwrap(),
            Some(&hex::decode(&KEY_INFO).unwrap()),
            None,
        )
        .unwrap();

        let sk = keypair.private_key();
        let pk = keypair.public_key();

        let messages: Vec<Vec<u8>> = msgs.iter().map(|m| hex::decode(m).unwrap()).collect();

        let signature =
            Signature::<BBSplus<S::Ciphersuite>>::sign(Some(&messages), sk, pk, Some(&header))
                .unwrap();
        let verify = signature.verify(pk, Some(&messages), Some(&header)).is_ok();

        assert!(verify, "Signature NOT VALID!");

        const new_message: &str =
            "8872ad089e452c7b6e283dfac2a80d58e8d0ff71cc4d5e310a1debdda4a45f02";
        const update_index: usize = 0usize;

        let new_message_bytes = hex::decode(new_message).unwrap();
        let old_message_bytes = messages.get(update_index).unwrap();

        let updated_signature = signature
            .update_signature(
                sk,
                &old_message_bytes,
                &new_message_bytes,
                update_index,
                messages.len(),
            )
            .unwrap();

        let mut new_messages = messages.clone();
        new_messages[update_index] = new_message_bytes;

        let verify = updated_signature
            .verify(pk, Some(&new_messages), Some(&header))
            .is_ok();

        assert!(verify, "Signature NOT VALID!");

        const new_message_wrong: &str =
            "9872ad089e452c7b6e283dfac2a80d58e8d0ff71cc4d5e310a1debdda4a45f01";
        let new_message_bytes_wrong = hex::decode(new_message_wrong).unwrap();
        let mut new_messages_wrong = messages.clone();
        new_messages_wrong[update_index] = new_message_bytes_wrong;

        let verify = updated_signature
            .verify(pk, Some(&new_messages_wrong), Some(&header))
            .is_ok();

        assert!(!verify, "Signature MUST BE NOT VALID!");
    }
}<|MERGE_RESOLUTION|>--- conflicted
+++ resolved
@@ -53,10 +53,7 @@
             .map_err(|_| Error::InvalidSignature)?;
 
         Ok(Self { A, e })
-    }
-
-
-    
+    }  
 }
 
 impl<CS: BbsCiphersuite> Signature<BBSplus<CS>> {
@@ -342,7 +339,6 @@
     }
 }
 
-<<<<<<< HEAD
 #[cfg(test)]
 mod tests {
 
@@ -420,38 +416,6 @@
             "./fixture_data/bls12-381-sha-256/",
             "signature/signature009.json",
         );
-=======
-    pub fn update_signature(&self, sk: &BBSplusSecretKey, pk: &BBSplusPublicKey, n_signed_messages: usize, old_message: &BBSplusMessage, new_message: &BBSplusMessage, update_index: usize) -> Self 
-    where
-        CS::Expander: for<'a> ExpandMsg<'a>,
-    {
-
-        let generators  = Generators::create::<CS>(Some(pk), n_signed_messages+2);
-
-        if generators.message_generators.len() <= update_index {
-            panic!("len(generators) <= update_index");
-        }
-        let H_i = generators.message_generators.get(update_index).expect("index overflow");
-        let SK_plus_e = sk.0 + self.e();
-        let mut B = self.a() * SK_plus_e;
-        B = B + (-H_i * old_message.value);
-        B = B + (H_i * new_message.value);
-        let A = B * SK_plus_e.invert().unwrap();
-
-        if A == G1Projective::IDENTITY{
-            panic!("A == IDENTITY G1");
-        }
-
-        return Self::BBSplus(BBSplusSignature { a: A, e: self.e(), s: self.s() })
-    }
-
-
-    pub fn bbsPlusSignature(&self) -> &BBSplusSignature{
-        match self {
-            Self::BBSplus(inner) => inner,
-            _ => panic!("Cannot happen!")
-        }
->>>>>>> 95b359ef
     }
 
     //MSG SIGNATURE - SHAKE256
